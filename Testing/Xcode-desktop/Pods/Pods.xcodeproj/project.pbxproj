--- conflicted
+++ resolved
@@ -192,21 +192,13 @@
 		D86EE9EEB088F63F1DDA9052248BDB68 /* YapDatabaseSecondaryIndex.m in Sources */ = {isa = PBXBuildFile; fileRef = 7319FA0186D8EE0A88C47FE74CD40F12 /* YapDatabaseSecondaryIndex.m */; };
 		D8D556F3B02D709BCB214A6A1E02DFF9 /* YapDatabaseFullTextSearchTransaction.m in Sources */ = {isa = PBXBuildFile; fileRef = B2D874B0D49051B31B29F1198F8E0CE1 /* YapDatabaseFullTextSearchTransaction.m */; };
 		D9D7FE5D7994204382EFC796141CF126 /* YapTouch.h in Headers */ = {isa = PBXBuildFile; fileRef = E739CB5A7D66E349A8F1218674AC8E5D /* YapTouch.h */; settings = {ATTRIBUTES = (Private, ); }; };
-<<<<<<< HEAD
 		D9E1B34E9F3B29871237756EF77F3C77 /* YapDatabaseFullTextSearchSnippetOptions.h in Headers */ = {isa = PBXBuildFile; fileRef = 3F528815FCAEAAC30310788579011313 /* YapDatabaseFullTextSearchSnippetOptions.h */; settings = {ATTRIBUTES = (Public, ); }; };
 		D9EC99F3DD12C8C2554BDAF1A30235F0 /* YapDatabaseSearchResultsView.h in Headers */ = {isa = PBXBuildFile; fileRef = E5F8703F9C0AECB8F375696FD131EB75 /* YapDatabaseSearchResultsView.h */; settings = {ATTRIBUTES = (Public, ); }; };
 		DD66598AC4CBB61F1745584BC392387A /* YapDatabaseExtensionTransaction.m in Sources */ = {isa = PBXBuildFile; fileRef = ADAFF8FD0CB684A907D39690A3CD1CFC /* YapDatabaseExtensionTransaction.m */; };
 		E00C27B1724FA780C8F0238E11A35FD8 /* YapDatabaseExtension.m in Sources */ = {isa = PBXBuildFile; fileRef = F93FC1F2A50D38C5490F902E8498F8FB /* YapDatabaseExtension.m */; };
 		E04079EAF9A401CCA4B6E02BA5E3BBDF /* YapDatabaseCloudKit.m in Sources */ = {isa = PBXBuildFile; fileRef = 9602DA995CB7A48B7412698F02F6E0AA /* YapDatabaseCloudKit.m */; };
-=======
-		D9E1B34E9F3B29871237756EF77F3C77 /* YapDatabaseFullTextSearchSnippetOptions.h in Headers */ = {isa = PBXBuildFile; fileRef = 8E9C0D429AEFB4D566453DEF7A425DE6 /* YapDatabaseFullTextSearchSnippetOptions.h */; settings = {ATTRIBUTES = (Public, ); }; };
-		D9EC99F3DD12C8C2554BDAF1A30235F0 /* YapDatabaseSearchResultsView.h in Headers */ = {isa = PBXBuildFile; fileRef = 1BE3D3180143F10AA5432E96C32354F4 /* YapDatabaseSearchResultsView.h */; settings = {ATTRIBUTES = (Public, ); }; };
 		DCB1D4EA1BE3DB65007BFCCB /* yap_vfs_shim.c in Sources */ = {isa = PBXBuildFile; fileRef = DCB1D4E81BE3DB65007BFCCB /* yap_vfs_shim.c */; };
 		DCB1D4EB1BE3DB65007BFCCB /* yap_vfs_shim.h in Headers */ = {isa = PBXBuildFile; fileRef = DCB1D4E91BE3DB65007BFCCB /* yap_vfs_shim.h */; };
-		DD66598AC4CBB61F1745584BC392387A /* YapDatabaseExtensionTransaction.m in Sources */ = {isa = PBXBuildFile; fileRef = 265E9AF49B1152FB664560AE48DD5603 /* YapDatabaseExtensionTransaction.m */; };
-		E00C27B1724FA780C8F0238E11A35FD8 /* YapDatabaseExtension.m in Sources */ = {isa = PBXBuildFile; fileRef = C87712C97290F6235D2C7A9F0CD1A30E /* YapDatabaseExtension.m */; };
-		E04079EAF9A401CCA4B6E02BA5E3BBDF /* YapDatabaseCloudKit.m in Sources */ = {isa = PBXBuildFile; fileRef = BCB977DC3C9C0512F2470E4179833300 /* YapDatabaseCloudKit.m */; };
->>>>>>> 8f627ba8
 		E1ED34DB49C6A05D740B8425F88CEC20 /* DDMultiFormatter.m in Sources */ = {isa = PBXBuildFile; fileRef = E0B6669DD9DFCA4DA310C01E3382CC12 /* DDMultiFormatter.m */; settings = {COMPILER_FLAGS = "-DOS_OBJECT_USE_OBJC=0"; }; };
 		E23084FC5F07D46C4F162CA3A58FF89F /* YapDatabaseRelationshipEdgePrivate.h in Headers */ = {isa = PBXBuildFile; fileRef = 55C7CC578AB6D6AB361C6F274BB1C542 /* YapDatabaseRelationshipEdgePrivate.h */; settings = {ATTRIBUTES = (Private, ); }; };
 		E368AF6624699AD6E5766B19ABCC5980 /* YapDatabaseSearchResultsView.m in Sources */ = {isa = PBXBuildFile; fileRef = 35906C283F0151FA4F95B396F9F32B79 /* YapDatabaseSearchResultsView.m */; };
